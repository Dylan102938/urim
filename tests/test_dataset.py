--- conflicted
+++ resolved
@@ -13,13 +13,8 @@
 requires_llm = pytest.mark.requires_llm
 
 
-<<<<<<< HEAD
 @pytest.fixture(autouse=True)
 def force_question_cache_dir(monkeypatch: pytest.MonkeyPatch, tmp_path: Any) -> None:
-=======
-@pytest.fixture()
-def temp_cache(monkeypatch: pytest.MonkeyPatch, tmp_path: Any) -> Iterator[QuestionCache]:
->>>>>>> b7de06e8
     import urim.ai.question as qmod
 
     qmod._caches.clear()
