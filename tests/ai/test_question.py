--- conflicted
+++ resolved
@@ -14,13 +14,8 @@
 """
 
 
-<<<<<<< HEAD
 @pytest.fixture(autouse=True)
 def force_question_cache_dir(monkeypatch: pytest.MonkeyPatch, tmp_path: Any) -> None:
-=======
-@pytest.fixture()
-def temp_cache(monkeypatch: pytest.MonkeyPatch, tmp_path: Any) -> Iterator[QuestionCache]:
->>>>>>> b7de06e8
     import urim.ai.question as qmod
 
     qmod._caches.clear()
@@ -97,11 +92,7 @@
 
 
 @pytest.mark.parametrize("completion", ['{"foo": 1, "bar": "dummy"}'], indirect=True)
-<<<<<<< HEAD
 def test_extract_json(chat_stub_calls: dict[str, Any]) -> None:
-=======
-def test_extract_json(temp_cache: QuestionCache, chat_stub_calls: dict[str, Any]) -> None:
->>>>>>> b7de06e8
     q = ExtractJSON(prompt="Give me a dummy json")
     answer, extra = q.resolve("test-model")
     assert answer == '{"foo": 1, "bar": "dummy"}'
@@ -119,11 +110,7 @@
 
 
 @pytest.mark.parametrize("completion", [DUMMY_FN], indirect=True)
-<<<<<<< HEAD
 def test_extract_function(chat_stub_calls: dict[str, Any]) -> None:
-=======
-def test_extract_function(temp_cache: QuestionCache, chat_stub_calls: dict[str, Any]) -> None:
->>>>>>> b7de06e8
     q = ExtractFunction(prompt="Write a function")
     code, extra = q.resolve("test-model")
     assert isinstance(code, str) and code.strip().startswith("def fn(")
